//! Reply to requests.
//!
//! A [`Reply`](./trait.Reply.html) is a type that can be converted into an HTTP
//! response to be sent to the client. These are typically the successful
//! counterpart to a [rejection](../reject).
//!
//! The functions in this module are helpers for quickly creating a reply.
//! Besides them, you can return a type that implements [`Reply`](./trait.Reply.html). This
//! could be any of the following:
//!
//! - [`http::Response<impl Into<hyper::Body>>`](https://docs.rs/http)
//! - `String`
//! - `&'static str`
//! - `http::StatusCode`
//!
//! # Example
//!
//! ```
//! use warp::{Filter, http::Response};
//!
//! // Returns an empty `200 OK` response.
//! let empty_200 = warp::any().map(warp::reply);
//!
//! // Returns a `200 OK` response with custom header and body.
//! let custom = warp::any().map(|| {
//!     Response::builder()
//!         .header("my-custom-header", "some-value")
//!         .body("and a custom body")
//! });
//!
//! // GET requests return the empty 200, POST return the custom.
//! let routes = warp::get().and(empty_200)
//!     .or(warp::post().and(custom));
//! ```

use std::borrow::Cow;
use std::convert::TryFrom;
use std::error::Error as StdError;
use std::fmt;

use crate::generic::{Either, One};
use http::header::{HeaderName, HeaderValue, CONTENT_TYPE};
use http::StatusCode;
use hyper::Body;
use serde::Serialize;
use serde_json;

// This re-export just looks weird in docs...
pub(crate) use self::sealed::Reply_;
use self::sealed::{BoxedReply, Internal};
#[doc(hidden)]
pub use crate::filters::reply as with;

/// Response type into which types implementing the `Reply` trait are convertable.
pub type Response = ::http::Response<Body>;

/// Returns an empty `Reply` with status code `200 OK`.
///
/// # Example
///
/// ```
/// use warp::Filter;
///
/// // GET /just-ok returns an empty `200 OK`.
/// let route = warp::path("just-ok")
///     .map(|| {
///         println!("got a /just-ok request!");
///         warp::reply()
///     });
/// ```
#[inline]
pub fn reply() -> impl Reply {
    StatusCode::OK
}

/// Convert the value into a `Reply` with the value encoded as JSON.
///
/// The passed value must implement [`Serialize`][ser]. Many
/// collections do, and custom domain types can have `Serialize` derived.
///
/// [ser]: https://serde.rs
///
/// # Example
///
/// ```
/// use warp::Filter;
///
/// // GET /ids returns a `200 OK` with a JSON array of ids:
/// // `[1, 3, 7, 13]`
/// let route = warp::path("ids")
///     .map(|| {
///         let our_ids = vec![1, 3, 7, 13];
///         warp::reply::json(&our_ids)
///     });
/// ```
///
/// # Note
///
/// If a type fails to be serialized into JSON, the error is logged at the
/// `error` level, and the returned `impl Reply` will be an empty
/// `500 Internal Server Error` response.
pub fn json<T>(val: &T) -> Json
where
    T: Serialize,
{
    Json {
        inner: serde_json::to_vec(val).map_err(|err| {
            tracing::error!("reply::json error: {}", err);
        }),
    }
}

/// A JSON formatted reply.
#[allow(missing_debug_implementations)]
pub struct Json {
    inner: Result<Vec<u8>, ()>,
}

impl Reply for Json {
    #[inline]
    fn into_response(self) -> Response {
        match self.inner {
            Ok(body) => {
                let mut res = Response::new(body.into());
                res.headers_mut()
                    .insert(CONTENT_TYPE, HeaderValue::from_static("application/json"));
                res
            }
            Err(()) => StatusCode::INTERNAL_SERVER_ERROR.into_response(),
        }
    }
}

#[derive(Debug)]
pub(crate) struct ReplyJsonError;

impl fmt::Display for ReplyJsonError {
    fn fmt(&self, f: &mut fmt::Formatter) -> fmt::Result {
        f.write_str("warp::reply::json() failed")
    }
}

impl StdError for ReplyJsonError {}

/// Reply with a body and `content-type` set to `text/html; charset=utf-8`.
///
/// # Example
///
/// ```
/// use warp::Filter;
///
/// let body = r#"
/// <html>
///     <head>
///         <title>HTML with warp!</title>
///     </head>
///     <body>
///         <h1>warp + HTML = &hearts;</h1>
///     </body>
/// </html>
/// "#;
///
/// let route = warp::any()
///     .map(move || {
///         warp::reply::html(body)
///     });
/// ```
pub fn html<T>(body: T) -> Html<T>
where
    Body: From<T>,
    T: Send,
{
    Html { body }
}

/// An HTML reply.
#[allow(missing_debug_implementations)]
pub struct Html<T> {
    body: T,
}

impl<T> Reply for Html<T>
where
    Body: From<T>,
    T: Send,
{
    #[inline]
    fn into_response(self) -> Response {
        let mut res = Response::new(Body::from(self.body));
        res.headers_mut().insert(
            CONTENT_TYPE,
            HeaderValue::from_static("text/html; charset=utf-8"),
        );
        res
    }
}

/// Types that can be converted into a `Response`.
///
/// This trait is implemented for the following:
///
/// - `http::StatusCode`
/// - `http::Response<impl Into<hyper::Body>>`
/// - `String`
/// - `&'static str`
///
/// # Example
///
/// ```rust
/// use warp::{Filter, http::Response};
///
/// struct Message {
///     msg: String
/// }
///
/// impl warp::Reply for Message {
///     fn into_response(self) -> warp::reply::Response {
///         Response::new(format!("message: {}", self.msg).into())
///     }
/// }
///
/// fn handler() -> Message {
///     Message { msg: "Hello".to_string() }
/// }
///
/// let route = warp::any().map(handler);
/// ```
pub trait Reply: BoxedReply + Send {
    /// Converts the given value into a [`Response`].
    ///
    /// [`Response`]: type.Response.html
    fn into_response(self) -> Response;

    /*
    TODO: Currently unsure about having trait methods here, as it
    requires returning an exact type, which I'd rather not commit to.
    Additionally, it doesn't work great with `Box<Reply>`.

    A possible alternative is to have wrappers, like

    - `WithStatus<R: Reply>(StatusCode, R)`


    /// Change the status code of this `Reply`.
    fn with_status(self, status: StatusCode) -> Reply_
    where
        Self: Sized,
    {
        let mut res = self.into_response();
        *res.status_mut() = status;
        Reply_(res)
    }

    /// Add a header to this `Reply`.
    ///
    /// # Example
    ///
    /// ```rust
    /// use warp::Reply;
    ///
    /// let reply = warp::reply()
    ///     .with_header("x-foo", "bar");
    /// ```
    fn with_header<K, V>(self, name: K, value: V) -> Reply_
    where
        Self: Sized,
        HeaderName: TryFrom<K>,
        HeaderValue: TryFrom<V>,
    {
        match <HeaderName as TryFrom<K>>::try_from(name) {
            Ok(name) => match <HeaderValue as TryFrom<V>>::try_from(value) {
                Ok(value) => {
                    let mut res = self.into_response();
                    res.headers_mut().append(name, value);
                    Reply_(res)
                },
                Err(err) => {
                    tracing::error!("with_header value error: {}", err.into());
                    Reply_(::reject::server_error()
                        .into_response())
                }
            },
            Err(err) => {
                tracing::error!("with_header name error: {}", err.into());
                Reply_(::reject::server_error()
                    .into_response())
            }
        }
    }
    */
}

impl<T: Reply + ?Sized> Reply for Box<T> {
    fn into_response(self) -> Response {
        self.boxed_into_response(Internal)
    }
}

fn _assert_object_safe() {
    fn _assert(_: &dyn Reply) {}
}

/// Wrap an `impl Reply` to change its `StatusCode`.
///
/// # Example
///
/// ```
/// use warp::Filter;
///
/// let route = warp::any()
///     .map(warp::reply)
///     .map(|reply| {
///         warp::reply::with_status(reply, warp::http::StatusCode::CREATED)
///     });
/// ```
pub fn with_status<T: Reply>(reply: T, status: StatusCode) -> WithStatus<T> {
    WithStatus { reply, status }
}

/// Wrap an `impl Reply` to change its `StatusCode`.
///
/// Returned by `warp::reply::with_status`.
#[derive(Debug)]
pub struct WithStatus<T> {
    reply: T,
    status: StatusCode,
}

impl<T: Reply> Reply for WithStatus<T> {
    fn into_response(self) -> Response {
        let mut res = self.reply.into_response();
        *res.status_mut() = self.status;
        res
    }
}

/// Wrap an `impl Reply` to add a header when rendering.
///
/// # Example
///
/// ```
/// use warp::Filter;
///
/// let route = warp::any()
///     .map(warp::reply)
///     .map(|reply| {
///         warp::reply::with_header(reply, "server", "warp")
///     });
/// ```
pub fn with_header<T: Reply, K, V>(reply: T, name: K, value: V) -> WithHeader<T>
where
    HeaderName: TryFrom<K>,
    <HeaderName as TryFrom<K>>::Error: Into<http::Error>,
    HeaderValue: TryFrom<V>,
    <HeaderValue as TryFrom<V>>::Error: Into<http::Error>,
{
    let header = match <HeaderName as TryFrom<K>>::try_from(name) {
        Ok(name) => match <HeaderValue as TryFrom<V>>::try_from(value) {
            Ok(value) => Some((name, value)),
            Err(err) => {
                let err = err.into();
                tracing::error!("with_header value error: {}", err);
                None
            }
        },
        Err(err) => {
            let err = err.into();
            tracing::error!("with_header name error: {}", err);
            None
        }
    };

    WithHeader { header, reply }
}

/// Wraps an `impl Reply` and adds a header when rendering.
///
/// Returned by `warp::reply::with_header`.
#[derive(Debug)]
pub struct WithHeader<T> {
    header: Option<(HeaderName, HeaderValue)>,
    reply: T,
}

impl<T: Reply> Reply for WithHeader<T> {
    fn into_response(self) -> Response {
        let mut res = self.reply.into_response();
        if let Some((name, value)) = self.header {
            res.headers_mut().insert(name, value);
        }
        res
    }
}

impl<T: Send> Reply for ::http::Response<T>
where
    Body: From<T>,
{
    #[inline]
    fn into_response(self) -> Response {
        self.map(Body::from)
    }
}

impl Reply for ::http::StatusCode {
    #[inline]
    fn into_response(self) -> Response {
        let mut res = Response::default();
        *res.status_mut() = self;
        res
    }
}

impl Reply for ::http::Error {
    #[inline]
    fn into_response(self) -> Response {
        log::error!("reply error: {:?}", self);
        StatusCode::INTERNAL_SERVER_ERROR.into_response()
    }
}

impl<T, E> Reply for Result<T, E>
where
    T: Reply + Send,
    E: Reply + Send,
{
    #[inline]
    fn into_response(self) -> Response {
        match self {
            Ok(t) => t.into_response(),
<<<<<<< HEAD
            Err(e) => {
                tracing::error!("reply error: {:?}", e);
                StatusCode::INTERNAL_SERVER_ERROR.into_response()
            }
=======
            Err(e) => e.into_response(),
>>>>>>> 6175e949
        }
    }
}

fn text_plain<T: Into<Body>>(body: T) -> Response {
    let mut response = ::http::Response::new(body.into());
    response.headers_mut().insert(
        CONTENT_TYPE,
        HeaderValue::from_static("text/plain; charset=utf-8"),
    );
    response
}

impl Reply for String {
    #[inline]
    fn into_response(self) -> Response {
        text_plain(self)
    }
}

impl Reply for Vec<u8> {
    #[inline]
    fn into_response(self) -> Response {
        ::http::Response::builder()
            .header(
                CONTENT_TYPE,
                HeaderValue::from_static("application/octet-stream"),
            )
            .body(Body::from(self))
            .unwrap()
    }
}

impl Reply for &'static str {
    #[inline]
    fn into_response(self) -> Response {
        text_plain(self)
    }
}

impl Reply for Cow<'static, str> {
    #[inline]
    fn into_response(self) -> Response {
        match self {
            Cow::Borrowed(s) => s.into_response(),
            Cow::Owned(s) => s.into_response(),
        }
    }
}

impl Reply for &'static [u8] {
    #[inline]
    fn into_response(self) -> Response {
        ::http::Response::builder()
            .header(
                CONTENT_TYPE,
                HeaderValue::from_static("application/octet-stream"),
            )
            .body(Body::from(self))
            .unwrap()
    }
}

impl<T, U> Reply for Either<T, U>
where
    T: Reply,
    U: Reply,
{
    #[inline]
    fn into_response(self) -> Response {
        match self {
            Either::A(a) => a.into_response(),
            Either::B(b) => b.into_response(),
        }
    }
}

impl<T> Reply for One<T>
where
    T: Reply,
{
    #[inline]
    fn into_response(self) -> Response {
        self.0.into_response()
    }
}

impl Reply for std::convert::Infallible {
    #[inline(always)]
    fn into_response(self) -> Response {
        match self {}
    }
}

mod sealed {
    use super::{Reply, Response};

    // An opaque type to return `impl Reply` from trait methods.
    #[allow(missing_debug_implementations)]
    pub struct Reply_(pub(crate) Response);

    impl Reply for Reply_ {
        #[inline]
        fn into_response(self) -> Response {
            self.0
        }
    }

    #[allow(missing_debug_implementations)]
    pub struct Internal;

    // Implemented for all types that implement `Reply`.
    //
    // A user doesn't need to worry about this, it's just trait
    // hackery to get `Box<dyn Reply>` working.
    pub trait BoxedReply {
        fn boxed_into_response(self: Box<Self>, internal: Internal) -> Response;
    }

    impl<T: Reply> BoxedReply for T {
        fn boxed_into_response(self: Box<Self>, _: Internal) -> Response {
            (*self).into_response()
        }
    }
}

#[cfg(test)]
mod tests {
    use std::collections::HashMap;

    use super::*;

    #[test]
    fn json_serde_error() {
        // a HashMap<Vec, _> cannot be serialized to JSON
        let mut map = HashMap::new();
        map.insert(vec![1, 2], 45);

        let res = json(&map).into_response();
        assert_eq!(res.status(), 500);
    }

    #[test]
    fn response_builder_error() {
        let res = ::http::Response::builder()
            .status(1337)
            .body("woops")
            .into_response();

        assert_eq!(res.status(), 500);
    }

    #[test]
    fn boxed_reply() {
        let r: Box<dyn Reply> = Box::new(reply());
        let resp = r.into_response();
        assert_eq!(resp.status(), 200);
    }
}<|MERGE_RESOLUTION|>--- conflicted
+++ resolved
@@ -428,14 +428,7 @@
     fn into_response(self) -> Response {
         match self {
             Ok(t) => t.into_response(),
-<<<<<<< HEAD
-            Err(e) => {
-                tracing::error!("reply error: {:?}", e);
-                StatusCode::INTERNAL_SERVER_ERROR.into_response()
-            }
-=======
             Err(e) => e.into_response(),
->>>>>>> 6175e949
         }
     }
 }
