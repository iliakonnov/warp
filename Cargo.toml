[package]
name = "warp"
version = "0.3.1" # don't forget to update html_root_url
description = "serve the web at warp speeds"
authors = ["Sean McArthur <sean@seanmonstar.com>"]
license = "MIT"
readme = "README.md"
documentation = "https://docs.rs/warp"
repository = "https://github.com/seanmonstar/warp"
categories = ["web-programming::http-server"]
keywords = ["warp", "server", "http", "hyper"]
autotests = true
autoexamples = true
edition = "2018"

[package.metadata.docs.rs]
all-features = true

[dependencies]
async-compression = { version = "0.3.7", features = ["brotli", "deflate", "gzip", "tokio"], optional = true }
bytes = "1.0"
futures = { version = "0.3", default-features = false, features = ["alloc"] }
headers = "0.3"
http = "0.2"
<<<<<<< HEAD
httparse = { version = "1", optional = true }
twoway = { version = "0.2", optional = true }
hyper = { version = "0.14", features = ["stream", "server", "http1", "http2", "tcp", "client"] }
log = "0.4"
mime = "0.3"
mime_guess = "2.0.0"
=======
hyper = { version = "0.14", features = ["stream", "server", "http1", "tcp", "client"] }
log = "0.4"
mime = "0.3"
mime_guess = "2.0.0"
multipart = { version = "0.18", default-features = false, features = ["server"], optional = true }
>>>>>>> 316f5684
scoped-tls = "1.0"
serde = "1.0"
serde_json = "1.0"
serde_urlencoded = "0.7"
tokio = { version = "1.0", features = ["fs", "sync", "time", "io-util"] }
tokio-stream = "0.1.1"
tokio-util = { version = "0.6", features = ["io"] }
tracing = { version = "0.1.21", default-features = false, features = ["std"] }
tower-service = "0.3"
tokio-tungstenite = { version = "0.14", optional = true }
percent-encoding = "2.1"
pin-project = "1.0"
tokio-rustls = { version = "0.22", optional = true }

[dev-dependencies]
pretty_env_logger = "0.4"
tracing-subscriber = "0.2.7"
tracing-log = "0.1"
serde_derive = "1.0"
handlebars = "4.0"
tokio = { version = "1.0", features = ["macros", "rt-multi-thread", "io-util"] }
tokio-stream = { version = "0.1.1", features = ["net"] }
listenfd = "0.3"

[features]
<<<<<<< HEAD
default = ["multipart", "websocket"]
multipart = ["httparse", "twoway"]
=======
default = ["multipart", "websocket", "trace-log", "http2"]
>>>>>>> 316f5684
websocket = ["tokio-tungstenite"]
tls = ["tokio-rustls"]
compression = ["async-compression"]
trace-log = ["tracing/log"]
http2 = ["hyper/http2"]

[profile.release]
codegen-units = 1
incremental = false

[profile.bench]
codegen-units = 1
incremental = false

[[test]]
name = "multipart"
required-features = ["multipart"]

[[test]]
name = "ws"
required-features = ["websocket"]

[[example]]
name = "compression"
required-features = ["compression"]

[[example]]
name = "unix_socket"

[[example]]
name = "websockets"
required-features = ["websocket"]

[[example]]
name = "websockets_chat"
required-features = ["websocket"]

[[example]]
name = "query_string"<|MERGE_RESOLUTION|>--- conflicted
+++ resolved
@@ -22,20 +22,12 @@
 futures = { version = "0.3", default-features = false, features = ["alloc"] }
 headers = "0.3"
 http = "0.2"
-<<<<<<< HEAD
 httparse = { version = "1", optional = true }
 twoway = { version = "0.2", optional = true }
-hyper = { version = "0.14", features = ["stream", "server", "http1", "http2", "tcp", "client"] }
-log = "0.4"
-mime = "0.3"
-mime_guess = "2.0.0"
-=======
 hyper = { version = "0.14", features = ["stream", "server", "http1", "tcp", "client"] }
 log = "0.4"
 mime = "0.3"
 mime_guess = "2.0.0"
-multipart = { version = "0.18", default-features = false, features = ["server"], optional = true }
->>>>>>> 316f5684
 scoped-tls = "1.0"
 serde = "1.0"
 serde_json = "1.0"
@@ -61,12 +53,8 @@
 listenfd = "0.3"
 
 [features]
-<<<<<<< HEAD
-default = ["multipart", "websocket"]
+default = ["multipart", "websocket", "trace-log", "http2"]
 multipart = ["httparse", "twoway"]
-=======
-default = ["multipart", "websocket", "trace-log", "http2"]
->>>>>>> 316f5684
 websocket = ["tokio-tungstenite"]
 tls = ["tokio-rustls"]
 compression = ["async-compression"]
